--- conflicted
+++ resolved
@@ -1,4 +1,39 @@
 ---
+- name: Nubia z7 mini
+  id: NX507J
+  codenames:
+    - NX507J
+    - nx507j
+  architecture: armeabi-v7a
+
+  block_devs:
+    base_dirs:
+      - /dev/block/platform/msm_sdcc.1/by-name
+      - /dev/block/bootdevice/by-name
+    system:
+      - /dev/block/platform/msm_sdcc.1/by-name/system
+      - /dev/block/bootdevice/by-name/system
+      - /dev/block/mmcblk0p16
+    cache:
+      - /dev/block/platform/msm_sdcc.1/by-name/cache
+      - /dev/block/bootdevice/by-name/cache
+      - /dev/block/mmcblk0p18
+    data:
+      - /dev/block/platform/msm_sdcc.1/by-name/userdata
+      - /dev/block/bootdevice/by-name/userdata
+      - /dev/block/mmcblk0p23
+    boot:
+      - /dev/block/platform/msm_sdcc.1/by-name/boot
+      - /dev/block/bootdevice/by-name/boot
+      - /dev/block/mmcblk0p7
+    recovery:
+      - /dev/block/platform/msm_sdcc.1/by-name/recovery
+      - /dev/block/bootdevice/by-name/recovery
+      - /dev/block/mmcblk0p13
+    extra:
+      - /dev/block/bootdevice/by-name/modem
+
+
 - name: Nubia Z11 mini
   id: nx529j
   codenames:
@@ -77,7 +112,7 @@
       - /dev/block/bootdevice/by-name/recovery2
       - /dev/block/bootdevice/by-name/tz
       
-<<<<<<< HEAD
+
 - name: Nubia Z11 Max
   id: NX523J_V1
   codenames:
@@ -101,40 +136,4 @@
       - /dev/block/mmcblk0p21
     recovery:
       - /dev/block/bootdevice/by-name/recovery
-      - /dev/block/mmcblk0p22
-=======
-
-- name: Nubia z7 mini
-  id: NX507J
-  codenames:
-    - NX507J
-    - nx507j
-  architecture: armeabi-v7a
-
-  block_devs:
-    base_dirs:
-      - /dev/block/platform/msm_sdcc.1/by-name
-      - /dev/block/bootdevice/by-name
-    system:
-      - /dev/block/platform/msm_sdcc.1/by-name/system
-      - /dev/block/bootdevice/by-name/system
-      - /dev/block/mmcblk0p16
-    cache:
-      - /dev/block/platform/msm_sdcc.1/by-name/cache
-      - /dev/block/bootdevice/by-name/cache
-      - /dev/block/mmcblk0p18
-    data:
-      - /dev/block/platform/msm_sdcc.1/by-name/userdata
-      - /dev/block/bootdevice/by-name/userdata
-      - /dev/block/mmcblk0p23
-    boot:
-      - /dev/block/platform/msm_sdcc.1/by-name/boot
-      - /dev/block/bootdevice/by-name/boot
-      - /dev/block/mmcblk0p7
-    recovery:
-      - /dev/block/platform/msm_sdcc.1/by-name/recovery
-      - /dev/block/bootdevice/by-name/recovery
-      - /dev/block/mmcblk0p13
-    extra:
-      - /dev/block/bootdevice/by-name/modem
->>>>>>> c21f7f8a
+      - /dev/block/mmcblk0p22